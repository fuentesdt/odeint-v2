<html>
<head>
<meta http-equiv="Content-Type" content="text/html; charset=US-ASCII">
<title>Chapter&#160;1.&#160;boost.sandbox.numeric.odeint</title>
<link rel="stylesheet" href="boostbook.css" type="text/css">
<meta name="generator" content="DocBook XSL Stylesheets V1.75.2">
<link rel="home" href="index.html" title="Chapter&#160;1.&#160;boost.sandbox.numeric.odeint">
<link rel="next" href="boost_sandbox_numeric_odeint/getting_started.html" title="Getting started">
</head>
<body bgcolor="white" text="black" link="#0000FF" vlink="#840084" alink="#0000FF">
<table cellpadding="2" width="100%"><tr><td valign="top"></td></tr></table>
<hr>
<div class="spirit-nav"><a accesskey="n" href="boost_sandbox_numeric_odeint/getting_started.html"><img src="images/next.png" alt="Next"></a></div>
<div class="chapter">
<div class="titlepage"><div>
<div><h2 class="title">
<a name="odeint"></a>Chapter&#160;1.&#160;boost.sandbox.numeric.odeint</h2></div>
<div><div class="author"><h3 class="author">
<span class="firstname">Karsten</span> <span class="surname">Ahnert</span>
</h3></div></div>
<div><div class="author"><h3 class="author">
<span class="firstname">Mario</span> <span class="surname">Mulansky</span>
</h3></div></div>
<div><p class="copyright">Copyright &#169; 2009-2011 Karsten Ahnert
      and Mario Mulansky</p></div>
<div><div class="legalnotice">
<a name="id546634"></a><p>
        Distributed under the Boost Software License, Version 1.0. (See accompanying
        file LICENSE_1_0.txt or copy at <a href="http://www.boost.org/LICENSE_1_0.txt" target="_top">http://www.boost.org/LICENSE_1_0.txt</a>)
      </p>
</div></div>
</div></div>
<div class="toc">
<p><b>Table of Contents</b></p>
<dl>
<dt><span class="section"><a href="boost_sandbox_numeric_odeint/getting_started.html">Getting started</a></span></dt>
<dd><dl>
<dt><span class="section"><a href="boost_sandbox_numeric_odeint/getting_started/overview.html">Overview</a></span></dt>
<dt><span class="section"><a href="boost_sandbox_numeric_odeint/getting_started/usage__compilation__headers.html">Usage,
      Compilation, Headers</a></span></dt>
<dt><span class="section"><a href="boost_sandbox_numeric_odeint/getting_started/short_example.html">Short
      Example</a></span></dt>
</dl></dd>
<dt><span class="section"><a href="boost_sandbox_numeric_odeint/tutorial.html">Tutorial</a></span></dt>
<dd><dl>
<dt><span class="section"><a href="boost_sandbox_numeric_odeint/tutorial/harmonic_oscillator.html">Harmonic
      oscillator</a></span></dt>
<dt><span class="section"><a href="boost_sandbox_numeric_odeint/tutorial/solar_system.html">Solar
      system</a></span></dt>
<dt><span class="section"><a href="boost_sandbox_numeric_odeint/tutorial/chaotic_systems_and_lyapunov_exponents.html">Chaotic
      systems and Lyapunov exponents</a></span></dt>
<dt><span class="section"><a href="boost_sandbox_numeric_odeint/tutorial/stiff_systems.html">Stiff
      systems</a></span></dt>
<dt><span class="section"><a href="boost_sandbox_numeric_odeint/tutorial/special_topics.html">Special
      topics</a></span></dt>
<dt><span class="section"><a href="boost_sandbox_numeric_odeint/tutorial/using_cuda_and_thrust.html">Using
      Cuda and Thrust</a></span></dt>
<dt><span class="section"><a href="boost_sandbox_numeric_odeint/tutorial/all_examples.html">All
      examples</a></span></dt>
<dt><span class="section"><a href="boost_sandbox_numeric_odeint/tutorial/references.html">References</a></span></dt>
</dl></dd>
<dt><span class="section"><a href="boost_sandbox_numeric_odeint/odeint_in_detail.html">Odeint in
    detail</a></span></dt>
<dd><dl>
<dt><span class="section"><a href="boost_sandbox_numeric_odeint/odeint_in_detail/steppers.html">Steppers</a></span></dt>
<dt><span class="section"><a href="boost_sandbox_numeric_odeint/odeint_in_detail/generation_functions.html">Generation
      functions</a></span></dt>
<dt><span class="section"><a href="boost_sandbox_numeric_odeint/odeint_in_detail/integrate_functions.html">Integrate
      functions</a></span></dt>
<dt><span class="section"><a href="boost_sandbox_numeric_odeint/odeint_in_detail/state_types__algebras_and_operations.html">State
      types, algebras and operations</a></span></dt>
<dt><span class="section"><a href="boost_sandbox_numeric_odeint/odeint_in_detail/using_boost__ref.html">Using
      boost::ref</a></span></dt>
<dt><span class="section"><a href="boost_sandbox_numeric_odeint/odeint_in_detail/using_boost__range.html">Using
      boost::range</a></span></dt>
</dl></dd>
<dt><span class="section"><a href="boost_sandbox_numeric_odeint/concepts.html">Concepts</a></span></dt>
<dd><dl>
<dt><span class="section"><a href="boost_sandbox_numeric_odeint/concepts/system.html">System</a></span></dt>
<dt><span class="section"><a href="boost_sandbox_numeric_odeint/concepts/symplectic_system.html">Symplectic
      System</a></span></dt>
<dt><span class="section"><a href="boost_sandbox_numeric_odeint/concepts/simple_symplectic_system.html">Simple
      Symplectic System</a></span></dt>
<dt><span class="section"><a href="boost_sandbox_numeric_odeint/concepts/implicit_system.html">Implicit
      System</a></span></dt>
<dt><span class="section"><a href="boost_sandbox_numeric_odeint/concepts/observer.html">Observer</a></span></dt>
<dt><span class="section"><a href="boost_sandbox_numeric_odeint/concepts/stepper.html">Stepper</a></span></dt>
<dt><span class="section"><a href="boost_sandbox_numeric_odeint/concepts/error_stepper.html">Error
      Stepper</a></span></dt>
<dt><span class="section"><a href="boost_sandbox_numeric_odeint/concepts/controlled_stepper.html">Controlled
      Stepper</a></span></dt>
<dt><span class="section"><a href="boost_sandbox_numeric_odeint/concepts/dense_output_stepper.html">Dense
      Output Stepper</a></span></dt>
<dt><span class="section"><a href="boost_sandbox_numeric_odeint/concepts/state_algebra_operations.html">State
      Algebra Operations</a></span></dt>
<dt><span class="section"><a href="boost_sandbox_numeric_odeint/concepts/state_wrapper.html">State
      Wrapper</a></span></dt>
</dl></dd>
<dt><span class="section"><a href="odeint/reference.html">Reference</a></span></dt>
<dt><span class="section"><a href="boost_sandbox_numeric_odeint/old_concepts.html">Old Concepts</a></span></dt>
<dd><dl>
<dt><span class="section"><a href="boost_sandbox_numeric_odeint/old_concepts/basic_stepper.html">Basic
      stepper</a></span></dt>
<dt><span class="section"><a href="boost_sandbox_numeric_odeint/old_concepts/error_stepper.html">Error
      stepper</a></span></dt>
<dt><span class="section"><a href="boost_sandbox_numeric_odeint/old_concepts/controlled_stepper.html">Controlled
      stepper</a></span></dt>
<dt><span class="section"><a href="boost_sandbox_numeric_odeint/old_concepts/dense_ouput_stepper.html">Dense
      ouput stepper</a></span></dt>
<dt><span class="section"><a href="boost_sandbox_numeric_odeint/old_concepts/size_adjusting_stepper.html">Size
      adjusting stepper</a></span></dt>
<dt><span class="section"><a href="boost_sandbox_numeric_odeint/old_concepts/compositestepper.html">CompositeStepper</a></span></dt>
</dl></dd>
<dt><span class="section"><a href="boost_sandbox_numeric_odeint/old_reference.html">Old Reference</a></span></dt>
<dd><dl>
<dt><span class="section"><a href="boost_sandbox_numeric_odeint/old_reference/stepper_classes.html">Stepper
      classes</a></span></dt>
<dt><span class="section"><a href="boost_sandbox_numeric_odeint/old_reference/integration_functions.html">Integration
      functions</a></span></dt>
<dt><span class="section"><a href="boost_sandbox_numeric_odeint/old_reference/algebras.html">Algebras</a></span></dt>
<dt><span class="section"><a href="boost_sandbox_numeric_odeint/old_reference/operations.html">Operations</a></span></dt>
<dt><span class="section"><a href="boost_sandbox_numeric_odeint/old_reference/resizing.html">Resizing</a></span></dt>
</dl></dd>
</dl>
</div>
</div>
<table xmlns:rev="http://www.cs.rpi.edu/~gregod/boost/tools/doc/revision" width="100%"><tr>
<<<<<<< HEAD
<td align="left"><p><small>Last revised: April 04, 2012 at 17:13:01 GMT</small></p></td>
=======
<td align="left"><p><small>Last revised: April 04, 2012 at 06:30:00 GMT</small></p></td>
>>>>>>> 086dd5a2
<td align="right"><div class="copyright-footer"></div></td>
</tr></table>
<hr>
<div class="spirit-nav"><a accesskey="n" href="boost_sandbox_numeric_odeint/getting_started.html"><img src="images/next.png" alt="Next"></a></div>
</body>
</html><|MERGE_RESOLUTION|>--- conflicted
+++ resolved
@@ -24,7 +24,7 @@
 <div><p class="copyright">Copyright &#169; 2009-2011 Karsten Ahnert
       and Mario Mulansky</p></div>
 <div><div class="legalnotice">
-<a name="id546634"></a><p>
+<a name="id532839"></a><p>
         Distributed under the Boost Software License, Version 1.0. (See accompanying
         file LICENSE_1_0.txt or copy at <a href="http://www.boost.org/LICENSE_1_0.txt" target="_top">http://www.boost.org/LICENSE_1_0.txt</a>)
       </p>
@@ -125,11 +125,7 @@
 </div>
 </div>
 <table xmlns:rev="http://www.cs.rpi.edu/~gregod/boost/tools/doc/revision" width="100%"><tr>
-<<<<<<< HEAD
-<td align="left"><p><small>Last revised: April 04, 2012 at 17:13:01 GMT</small></p></td>
-=======
-<td align="left"><p><small>Last revised: April 04, 2012 at 06:30:00 GMT</small></p></td>
->>>>>>> 086dd5a2
+<td align="left"><p><small>Last revised: April 04, 2012 at 18:16:46 GMT</small></p></td>
 <td align="right"><div class="copyright-footer"></div></td>
 </tr></table>
 <hr>
