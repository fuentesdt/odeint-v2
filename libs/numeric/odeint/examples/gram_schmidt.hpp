/*
 boost header: numeric/odeint/gram_schmitt.hpp

 Copyright 2009 Karsten Ahnert
 Copyright 2009 Mario Mulansky
 Copyright 2009 Andre Bergner

 Distributed under the Boost Software License, Version 1.0.
 (See accompanying file LICENSE_1_0.txt or
 copy at http://www.boost.org/LICENSE_1_0.txt)
 */

#ifndef BOOST_NUMERIC_ODEINT_GRAM_SCHMITT_HPP_INCLUDED
#define BOOST_NUMERIC_ODEINT_GRAM_SCHMITT_HPP_INCLUDED

#include <iterator>
#include <algorithm>
#include <numeric>

namespace boost {
namespace numeric {
namespace odeint {

template< class Iterator , class T >
void normalize( Iterator first , Iterator last , T norm )
{
    while( first != last ) *first++ /= norm;
}

template< class Iterator , class T >
void substract_vector( Iterator first1 , Iterator last1 ,
        Iterator first2 , T val )
{
    while( first1 != last1 ) *first1++ -= val * ( *first2++ );
}

template< size_t num_of_lyap , class StateType , class LyapType >
void gram_schmidt( StateType &x , LyapType &lyap , size_t n )
{
<<<<<<< HEAD
    if( !num_of_lyap ) return;
    if( ptrdiff_t( ( num_of_lyap + 1 ) * n ) != std::distance( x.begin() , x.end() ) )
        throw std::domain_error( "renormalization() : size of state does not match the number of lyapunov exponents." );
=======
	if( !(num_of_lyap>0) ) 
        return;
	if( ptrdiff_t( ( num_of_lyap + 1 ) * n ) != std::distance( x.begin() , x.end() ) )
		throw std::domain_error( "renormalization() : size of state does not match the number of lyapunov exponents." );
>>>>>>> 63316a78

    typedef typename StateType::value_type value_type;
    typedef typename StateType::iterator iterator;

<<<<<<< HEAD
    value_type norm[num_of_lyap] , tmp[num_of_lyap];
    iterator first = x.begin() + n;
    iterator beg1 = first , end1 = first + n ;
=======
	value_type norm[num_of_lyap];
    value_type tmp[num_of_lyap];
	iterator first = x.begin() + n;
	iterator beg1 = first , end1 = first + n ;
>>>>>>> 63316a78

    std::fill( norm , norm+num_of_lyap , 0.0 );

    // normalize first vector
    norm[0] = sqrt( std::inner_product( beg1 , end1 , beg1 , 0.0 ) );
    normalize( beg1 , end1 , norm[0] );

    beg1 += n;
    end1 += n;

    for( size_t j=1 ; j<num_of_lyap ; ++j , beg1+=n , end1+=n )
    {
        for( size_t k=0 ; k<j ; ++k )
        {
            tmp[k] = std::inner_product( beg1 , end1 , first + k*n , 0.0 );
            //			clog << j << " " << k << " " << tmp[k] << "\n";
        }



        for( size_t k=0 ; k<j ; ++k )
            substract_vector( beg1 , end1 , first + k*n , tmp[k] );

        // nromalize j-th vector
        norm[j] = sqrt( std::inner_product( beg1 , end1 , beg1 , 0.0 ) );
        //		clog << j << " " << norm[j] << "\n";
        normalize( beg1 , end1 , norm[j] );
    }

    for( size_t j=0 ; j<num_of_lyap ; j++ )
        lyap[j] += log( norm[j] );
}


} // namespace odeint
} // namespace numeric
} // namespace boost

#endif //BOOST_NUMERIC_ODEINT_GRAM_SCHMITT_HPP_INCLUDED<|MERGE_RESOLUTION|>--- conflicted
+++ resolved
@@ -37,30 +37,17 @@
 template< size_t num_of_lyap , class StateType , class LyapType >
 void gram_schmidt( StateType &x , LyapType &lyap , size_t n )
 {
-<<<<<<< HEAD
     if( !num_of_lyap ) return;
     if( ptrdiff_t( ( num_of_lyap + 1 ) * n ) != std::distance( x.begin() , x.end() ) )
         throw std::domain_error( "renormalization() : size of state does not match the number of lyapunov exponents." );
-=======
-	if( !(num_of_lyap>0) ) 
-        return;
-	if( ptrdiff_t( ( num_of_lyap + 1 ) * n ) != std::distance( x.begin() , x.end() ) )
-		throw std::domain_error( "renormalization() : size of state does not match the number of lyapunov exponents." );
->>>>>>> 63316a78
 
     typedef typename StateType::value_type value_type;
     typedef typename StateType::iterator iterator;
 
-<<<<<<< HEAD
-    value_type norm[num_of_lyap] , tmp[num_of_lyap];
-    iterator first = x.begin() + n;
-    iterator beg1 = first , end1 = first + n ;
-=======
 	value_type norm[num_of_lyap];
     value_type tmp[num_of_lyap];
 	iterator first = x.begin() + n;
 	iterator beg1 = first , end1 = first + n ;
->>>>>>> 63316a78
 
     std::fill( norm , norm+num_of_lyap , 0.0 );
 
