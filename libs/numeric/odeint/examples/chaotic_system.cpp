--- conflicted
+++ resolved
@@ -94,15 +94,10 @@
     size_t count = 0;
     while( true )
     {
-<<<<<<< HEAD
-        t = integrate_n_steps( rk4 , lorenz_with_lyap , x , t , dt , 100 );
-        gram_schmidt( x , lyap , n , num_of_lyap );
-        ++count;
-=======
+
     	t = integrate_n_steps( rk4 , lorenz_with_lyap , x , t , dt , 100 );
     	gram_schmidt< num_of_lyap >( x , lyap , n );
     	++count;
->>>>>>> 63316a78
 
         if( !(count % 100000) )
         {
