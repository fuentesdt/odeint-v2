--- conflicted
+++ resolved
@@ -24,11 +24,7 @@
 <div><p class="copyright">Copyright &#169; 2009-2011 Karsten Ahnert
       and Mario Mulansky</p></div>
 <div><div class="legalnotice">
-<<<<<<< HEAD
-<a name="id603464"></a><p>
-=======
-<a name="id563831"></a><p>
->>>>>>> 87d3c8d1
+<a name="id543082"></a><p>
         Distributed under the Boost Software License, Version 1.0. (See accompanying
         file LICENSE_1_0.txt or copy at <a href="http://www.boost.org/LICENSE_1_0.txt" target="_top">http://www.boost.org/LICENSE_1_0.txt</a>)
       </p>
@@ -138,11 +134,7 @@
 </div>
 </div>
 <table xmlns:rev="http://www.cs.rpi.edu/~gregod/boost/tools/doc/revision" width="100%"><tr>
-<<<<<<< HEAD
-<td align="left"><p><small>Last revised: November 02, 2011 at 16:35:13 GMT</small></p></td>
-=======
-<td align="left"><p><small>Last revised: November 02, 2011 at 13:11:22 GMT</small></p></td>
->>>>>>> 87d3c8d1
+<td align="left"><p><small>Last revised: November 04, 2011 at 17:28:48 GMT</small></p></td>
 <td align="right"><div class="copyright-footer"></div></td>
 </tr></table>
 <hr>
